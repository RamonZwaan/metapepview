--- conflicted
+++ resolved
@@ -1,8 +1,4 @@
-<<<<<<< HEAD
-FROM python:3.13
-=======
 FROM python:3.14
->>>>>>> 93c40c16
 
 WORKDIR /home
 
