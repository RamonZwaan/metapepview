--- conflicted
+++ resolved
@@ -23,10 +23,6 @@
     # 1: De novo only mode: import de novo and annotate with Unipept
     # 2: All annotation functions, fewer options, no Quality Control
     # 3: Default mode, all functions present
-<<<<<<< HEAD
-    func_level = 3
-    
-=======
     func_level = 2
 
     # set display configuration depending on the func_level value
@@ -35,7 +31,6 @@
     display_qa_page = False if func_level in [0, 1, 2] else True        # display quality control page
     show_advanced_settings = False if func_level in [0, 1, 2] else True # display advanced options in the dashboard
 
->>>>>>> b9e5a808
     # remote annotation databases
     standard_lineage_ranks: List[RankType] = ["Superkingdom", "Phylum", "Class", "Order", "Family", "Genus", "Species"]
     lineage_ranks_short: List[str] = ['K', 'P', 'C', 'O', 'F', 'G', 'S']
