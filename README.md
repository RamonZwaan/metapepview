--- conflicted
+++ resolved
@@ -23,9 +23,7 @@
 > [!NOTE]
 > Make sure the docker daemon is running during the command execution (start docker desktop if installed).
 ```Bash
-
 $ docker build -t Metapepview . # directory of Dockerfile
-
 ```
 Once the image is successfully built, start a container by running the following command:
 ```Bash
@@ -33,7 +31,7 @@
 ```
 `-p` publishes port 8050 from the container to port 8050 in the host pc. This allows us to reach the dashboard in the container. We can access the dashboard by typing in `http://localhost:8050` in the web browser. Note that the dashboard is only accessible from the host PC as long as the port is closed in the firewall.
 
-Alternatively the repository provides a requirements file to install all required python packages with [pip](https://packaging.python.org/en/latest/tutorials/installing-packages/#requirements-files). Then, the dashboard can be run directly on the host pc by executing:
+Alternatively the repository provides a requirements file to install all required python packages with [pip](https://packaging.python.org/en/latest/tutorials/installing-packages/#requirements-files). To execute the tool directly on the host pc, a recent version of python needs to be installed (at least 3.11). Then, The dashboard can be run directly on the host pc by executing:
 ```Shell
 $ pip install -r ./requirements.txt
 $ python ./index.py
@@ -114,16 +112,11 @@
 ### *Quality Control*: Investigate and benchmark experimental performance
 This module provides figures and various spectral parameters from mass spectrometric mzML raw data and search data. On the top, a single experiment can be loaded, with a spectral file in mzML format (Recommended to compress into `.zip` or `.tar.gz` prior to import), as well as a corresponding db search and de novo sequencing file.
 
-<<<<<<< HEAD
 > [!NOTE]
 > Quality control is currently designed for DDA (Data-dependent Acquisition) experiments. The quality control module has been tested on mzML files derived from QE Orbitrap raw data. mzML conversion performed with [MSConvert](https://proteowizard.sourceforge.io/index.html).
 
-
-This module contains figures to investigate various spectral parameters from supplied MS experiment data. On the top, A single MS experiment can be imported, with a spectral file in mzML format (Recommended to compress into `.zip` or `.tar.gz` prior to import), as well as a corresponding db search and de novo file from a format of choice.
-=======
->>>>>>> 09079e79
 #### Reference Benchmark
-This module benchmarks the imported sample against a set of reference data with varying quality levels (from high to low). However, the reference dataset must be created (not included in the beta version) and imported as a JSON file before it becomes available in MetaPepView.
+This module benchmarks the imported sample against a set of reference data with varying quality levels (from high to low). However, the reference dataset must be created (not yet included in the beta version) and imported as a JSON file before it becomes available in MetaPepView.
 
 ### *Taxonomies*: analyse taxonomic composition across (multiple) samples
 This module allows you to analyze and compare the taxonomic composition of one or multiple samples. It offers the following features:
